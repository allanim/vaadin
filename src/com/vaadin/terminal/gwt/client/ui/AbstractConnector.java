/* 
@VaadinApache2LicenseForJavaFiles@
 */
package com.vaadin.terminal.gwt.client.ui;

import java.util.ArrayList;
import java.util.Collection;
import java.util.Collections;
import java.util.HashMap;
import java.util.List;
import java.util.Map;

import com.google.gwt.event.shared.GwtEvent;
import com.google.gwt.event.shared.HandlerManager;
import com.google.web.bindery.event.shared.HandlerRegistration;
import com.vaadin.shared.communication.ClientRpc;
import com.vaadin.shared.communication.SharedState;
import com.vaadin.terminal.gwt.client.ApplicationConnection;
import com.vaadin.terminal.gwt.client.ServerConnector;
import com.vaadin.terminal.gwt.client.Util;
import com.vaadin.terminal.gwt.client.VConsole;
import com.vaadin.terminal.gwt.client.communication.StateChangeEvent;
import com.vaadin.terminal.gwt.client.communication.StateChangeEvent.StateChangeHandler;

/**
 * An abstract implementation of Connector.
 * 
 * @author Vaadin Ltd
 * @version @VERSION@
 * @since 7.0.0
 * 
 */
public abstract class AbstractConnector implements ServerConnector,
        StateChangeHandler {

    private ApplicationConnection connection;
    private String id;

    private HandlerManager handlerManager;
    private Map<String, Collection<ClientRpc>> rpcImplementations;
    private final boolean debugLogging = false;

    private SharedState state;
    private ServerConnector parent;

    /**
     * Temporary storage for last enabled state to be able to see if it has
     * changed. Can be removed once we are able to listen specifically for
     * enabled changes in the state. Widget.isEnabled() cannot be used as all
     * Widgets do not implement HasEnabled
     */
    private boolean lastEnabledState = true;
    private List<ServerConnector> children;

    /*
     * (non-Javadoc)
     * 
     * @see com.vaadin.terminal.gwt.client.VPaintable#getConnection()
     */
    @Override
    public final ApplicationConnection getConnection() {
        return connection;
    }

    /*
     * (non-Javadoc)
     * 
     * @see com.vaadin.terminal.gwt.client.Connector#getId()
     */
    @Override
    public String getConnectorId() {
        return id;
    }

    /**
     * Called once by the framework to initialize the connector.
     * <p>
     * Note that the shared state is not yet available when this method is
     * called.
     * <p>
     * Connector classes should override {@link #init()} instead of this method.
     */
    @Override
    public final void doInit(String connectorId,
            ApplicationConnection connection) {
        this.connection = connection;
        id = connectorId;

        addStateChangeHandler(this);
        init();
    }

    /**
     * Called when the connector has been initialized. Override this method to
     * perform initialization of the connector.
     */
    // FIXME: It might make sense to make this abstract to force users to
    // use init instead of constructor, where connection and id has not yet been
    // set.
    protected void init() {

    }

    /**
     * Registers an implementation for a server to client RPC interface.
     * 
     * Multiple registrations can be made for a single interface, in which case
     * all of them receive corresponding RPC calls.
     * 
     * @param rpcInterface
     *            RPC interface
     * @param implementation
     *            implementation that should receive RPC calls
     * @param <T>
     *            The type of the RPC interface that is being registered
     */
    protected <T extends ClientRpc> void registerRpc(Class<T> rpcInterface,
            T implementation) {
        String rpcInterfaceId = rpcInterface.getName().replaceAll("\\$", ".");
        if (null == rpcImplementations) {
            rpcImplementations = new HashMap<String, Collection<ClientRpc>>();
        }
        if (null == rpcImplementations.get(rpcInterfaceId)) {
            rpcImplementations.put(rpcInterfaceId, new ArrayList<ClientRpc>());
        }
        rpcImplementations.get(rpcInterfaceId).add(implementation);
    }

    /**
     * Unregisters an implementation for a server to client RPC interface.
     * 
     * @param rpcInterface
     *            RPC interface
     * @param implementation
     *            implementation to unregister
     */
    protected <T extends ClientRpc> void unregisterRpc(Class<T> rpcInterface,
            T implementation) {
        String rpcInterfaceId = rpcInterface.getName().replaceAll("\\$", ".");
        if (null != rpcImplementations
                && null != rpcImplementations.get(rpcInterfaceId)) {
            rpcImplementations.get(rpcInterfaceId).remove(implementation);
        }
    }

    @Override
    public <T extends ClientRpc> Collection<T> getRpcImplementations(
            String rpcInterfaceId) {
        if (null == rpcImplementations) {
            return Collections.emptyList();
        }
        return (Collection<T>) rpcImplementations.get(rpcInterfaceId);
    }

    @Override
    public void fireEvent(GwtEvent<?> event) {
        if (handlerManager != null) {
            handlerManager.fireEvent(event);
        }
    }

    protected HandlerManager ensureHandlerManager() {
        if (handlerManager == null) {
            handlerManager = new HandlerManager(this);
        }

        return handlerManager;
    }

    @Override
    public HandlerRegistration addStateChangeHandler(StateChangeHandler handler) {
        return ensureHandlerManager()
                .addHandler(StateChangeEvent.TYPE, handler);
    }

<<<<<<< HEAD
    public void removeStateChangeHandler(StateChangeHandler handler) {
        ensureHandlerManager().removeHandler(StateChangeEvent.TYPE, handler);
    }

=======
    @Override
>>>>>>> 5813e0e9
    public void onStateChanged(StateChangeEvent stateChangeEvent) {
        if (debugLogging) {
            VConsole.log("State change event for "
                    + Util.getConnectorString(stateChangeEvent.getConnector())
                    + " received by " + Util.getConnectorString(this));
        }

        updateEnabledState(isEnabled());
    }

    /*
     * (non-Javadoc)
     * 
     * @see com.vaadin.terminal.gwt.client.ServerConnector#onUnregister()
     */
    @Override
    public void onUnregister() {
        if (debugLogging) {
            VConsole.log("Unregistered connector "
                    + Util.getConnectorString(this));
        }

    }

    /**
     * Returns the shared state object for this connector.
     * 
     * Override this method to define the shared state type for your connector.
     * 
     * @return the current shared state (never null)
     */
    @Override
    public SharedState getState() {
        if (state == null) {
            state = createState();
        }

        return state;
    }

    /**
     * Creates a state object with default values for this connector. The
     * created state object must be compatible with the return type of
     * {@link #getState()}. The default implementation creates a state object
     * using GWT.create() using the defined return type of {@link #getState()}.
     * 
     * @return A new state object
     */
    protected SharedState createState() {
        return ConnectorStateFactory.createState(getClass());
    }

    @Override
    public ServerConnector getParent() {
        return parent;
    }

    @Override
    public void setParent(ServerConnector parent) {
        this.parent = parent;
    }

    @Override
    public List<ServerConnector> getChildren() {
        if (children == null) {
            return Collections.emptyList();
        }
        return children;
    }

    @Override
    public void setChildren(List<ServerConnector> children) {
        this.children = children;
    }

    @Override
    public boolean isEnabled() {
        if (!getState().isEnabled()) {
            return false;
        }

        if (getParent() == null) {
            return true;
        } else {
            return getParent().isEnabled();
        }
    }

    @Override
    public void updateEnabledState(boolean enabledState) {
        if (lastEnabledState == enabledState) {
            return;
        }
        lastEnabledState = enabledState;

        for (ServerConnector c : getChildren()) {
            // Update children as they might be affected by the enabled state of
            // their parent
            c.updateEnabledState(c.isEnabled());
        }
    }
}<|MERGE_RESOLUTION|>--- conflicted
+++ resolved
@@ -173,14 +173,11 @@
                 .addHandler(StateChangeEvent.TYPE, handler);
     }
 
-<<<<<<< HEAD
+    @Override
     public void removeStateChangeHandler(StateChangeHandler handler) {
         ensureHandlerManager().removeHandler(StateChangeEvent.TYPE, handler);
     }
 
-=======
-    @Override
->>>>>>> 5813e0e9
     public void onStateChanged(StateChangeEvent stateChangeEvent) {
         if (debugLogging) {
             VConsole.log("State change event for "
