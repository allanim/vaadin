--- conflicted
+++ resolved
@@ -108,6 +108,7 @@
         setWidth(100, UNITS_PERCENTAGE);
         setImmediate(true);
         setCloseHandler(new CloseHandler() {
+            @Override
             public void onTabClose(TabSheet tabsheet, Component c) {
                 tabsheet.removeComponent(c);
             }
@@ -120,6 +121,7 @@
      * 
      * @return the unmodifiable Iterator of the tab content components
      */
+    @Override
     public Iterator<Component> getComponentIterator() {
         return Collections.unmodifiableList(components).iterator();
     }
@@ -130,6 +132,7 @@
      * 
      * @return the number of contained components
      */
+    @Override
     public int getComponentCount() {
         return components.size();
     }
@@ -359,6 +362,7 @@
      * @throws PaintException
      *             if the paint operation failed.
      */
+    @Override
     public void paintContent(PaintTarget target) throws PaintException {
 
         if (areTabsHidden()) {
@@ -683,6 +687,7 @@
     }
 
     // inherits javadoc
+    @Override
     public void changeVariables(Object source, Map<String, Object> variables) {
         if (variables.containsKey("selected")) {
             setSelectedTab(keyMapper.get((String) variables.get("selected")));
@@ -719,6 +724,7 @@
      * 
      * {@inheritDoc}
      */
+    @Override
     public void replaceComponent(Component oldComponent, Component newComponent) {
 
         if (selected == oldComponent) {
@@ -1073,28 +1079,34 @@
         /**
          * Returns the tab caption. Can never be null.
          */
+        @Override
         public String getCaption() {
             return caption;
         }
 
+        @Override
         public void setCaption(String caption) {
             this.caption = caption;
             requestRepaint();
         }
 
+        @Override
         public Resource getIcon() {
             return icon;
         }
 
+        @Override
         public void setIcon(Resource icon) {
             this.icon = icon;
             requestRepaint();
         }
 
+        @Override
         public boolean isEnabled() {
             return enabled;
         }
 
+        @Override
         public void setEnabled(boolean enabled) {
             this.enabled = enabled;
             if (updateSelection()) {
@@ -1103,10 +1115,12 @@
             requestRepaint();
         }
 
+        @Override
         public boolean isVisible() {
             return visible;
         }
 
+        @Override
         public void setVisible(boolean visible) {
             this.visible = visible;
             if (updateSelection()) {
@@ -1115,10 +1129,12 @@
             requestRepaint();
         }
 
+        @Override
         public boolean isClosable() {
             return closable;
         }
 
+        @Override
         public void setClosable(boolean closable) {
             this.closable = closable;
             requestRepaint();
@@ -1128,24 +1144,29 @@
 
         }
 
+        @Override
         public String getDescription() {
             return description;
         }
 
+        @Override
         public void setDescription(String description) {
             this.description = description;
             requestRepaint();
         }
 
+        @Override
         public ErrorMessage getComponentError() {
             return componentError;
         }
 
+        @Override
         public void setComponentError(ErrorMessage componentError) {
             this.componentError = componentError;
             requestRepaint();
         }
 
+        @Override
         public Component getComponent() {
             for (Map.Entry<Component, Tab> entry : tabs.entrySet()) {
                 if (entry.getValue() == this) {
@@ -1155,11 +1176,13 @@
             return null;
         }
 
+        @Override
         public void setStyleName(String styleName) {
             this.styleName = styleName;
             requestRepaint();
         }
 
+        @Override
         public String getStyleName() {
             return styleName;
         }
@@ -1235,39 +1258,45 @@
         super.focus();
     }
 
+    @Override
     public int getTabIndex() {
         return tabIndex;
     }
 
+    @Override
     public void setTabIndex(int tabIndex) {
         this.tabIndex = tabIndex;
         requestRepaint();
     }
 
+    @Override
     public void addListener(BlurListener listener) {
         addListener(BlurEvent.EVENT_ID, BlurEvent.class, listener,
                 BlurListener.blurMethod);
     }
 
+    @Override
     public void removeListener(BlurListener listener) {
         removeListener(BlurEvent.EVENT_ID, BlurEvent.class, listener);
     }
 
+    @Override
     public void addListener(FocusListener listener) {
         addListener(FocusEvent.EVENT_ID, FocusEvent.class, listener,
                 FocusListener.focusMethod);
     }
 
+    @Override
     public void removeListener(FocusListener listener) {
         removeListener(FocusEvent.EVENT_ID, FocusEvent.class, listener);
 
     }
 
-<<<<<<< HEAD
     @Override
     public boolean isComponentVisible(Component childComponent) {
         return childComponent == getSelectedTab();
-=======
+    }
+
     /**
      * Copies properties from one Tab to another.
      * 
@@ -1285,6 +1314,5 @@
         to.setClosable(from.isClosable());
         to.setStyleName(from.getStyleName());
         to.setComponentError(from.getComponentError());
->>>>>>> 99786aec
     }
 }