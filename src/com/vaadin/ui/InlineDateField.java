--- conflicted
+++ resolved
@@ -1,4 +1,3 @@
-<<<<<<< HEAD
 /* 
 @VaadinApache2LicenseForJavaFiles@
  */
@@ -46,54 +45,4 @@
         super(caption);
     }
 
-}
-=======
-/* 
-@VaadinApache2LicenseForJavaFiles@
- */
-
-package com.vaadin.ui;
-
-import java.util.Date;
-
-import com.vaadin.data.Property;
-import com.vaadin.terminal.gwt.client.ui.VDateFieldCalendar;
-
-/**
- * <p>
- * A date entry component, which displays the actual date selector inline.
- * 
- * </p>
- * 
- * @see DateField
- * @see PopupDateField
- * @author Vaadin Ltd.
- * @version
- * @VERSION@
- * @since 5.0
- */
-@ClientWidget(VDateFieldCalendar.class)
-public class InlineDateField extends DateField {
-
-    public InlineDateField() {
-        super();
-    }
-
-    public InlineDateField(Property dataSource) throws IllegalArgumentException {
-        super(dataSource);
-    }
-
-    public InlineDateField(String caption, Date value) {
-        super(caption, value);
-    }
-
-    public InlineDateField(String caption, Property dataSource) {
-        super(caption, dataSource);
-    }
-
-    public InlineDateField(String caption) {
-        super(caption);
-    }
-
-}
->>>>>>> 116cd1f2
+}