--- conflicted
+++ resolved
@@ -31,15 +31,12 @@
 import java.util.regex.Matcher;
 import java.util.regex.Pattern;
 
-<<<<<<< HEAD
 import com.vaadin.annotations.RootInitRequiresBrowserDetals;
 import com.vaadin.annotations.RootTheme;
 import com.vaadin.annotations.RootWidgetset;
-=======
 import com.vaadin.data.util.converter.Converter;
 import com.vaadin.data.util.converter.ConverterFactory;
 import com.vaadin.data.util.converter.DefaultConverterFactory;
->>>>>>> 5ac93af2
 import com.vaadin.service.ApplicationContext;
 import com.vaadin.terminal.ApplicationResource;
 import com.vaadin.terminal.CombinedRequest;
@@ -56,11 +53,8 @@
 import com.vaadin.terminal.gwt.server.ChangeVariablesErrorEvent;
 import com.vaadin.terminal.gwt.server.WebApplicationContext;
 import com.vaadin.ui.AbstractComponent;
-<<<<<<< HEAD
+import com.vaadin.ui.AbstractField;
 import com.vaadin.ui.Root;
-=======
-import com.vaadin.ui.AbstractField;
->>>>>>> 5ac93af2
 import com.vaadin.ui.Window;
 
 /**
@@ -522,9 +516,6 @@
      */
     private Terminal.ErrorListener errorHandler = this;
 
-<<<<<<< HEAD
-    private LinkedList<RequestHandler> requestHandlers = new LinkedList<RequestHandler>();
-=======
     /**
      * The converter factory that is used for all fields in the application.
      */
@@ -532,77 +523,7 @@
     // DefaultConverterFactory();
     private static ConverterFactory converterFactory = new DefaultConverterFactory();
 
-    /**
-     * <p>
-     * Gets a window by name. Returns <code>null</code> if the application is
-     * not running or it does not contain a window corresponding to the name.
-     * </p>
-     * 
-     * <p>
-     * All windows can be referenced by their names in url
-     * <code>http://host:port/foo/bar/</code> where
-     * <code>http://host:port/foo/</code> is the application url as returned by
-     * getURL() and <code>bar</code> is the name of the window.
-     * </p>
-     * 
-     * <p>
-     * One should note that this method can, as a side effect create new windows
-     * if needed by the application. This can be achieved by overriding the
-     * default implementation.
-     * </p>
-     * 
-     * <p>
-     * If for some reason user opens another window with same url that is
-     * already open, name is modified by adding "_12345678" postfix to the name,
-     * where 12345678 is a random number. One can decide to create another
-     * window-object for those windows (recommended) or to discard the postfix.
-     * If the user has two browser windows pointing to the same window-object on
-     * server, synchronization errors are likely to occur.
-     * </p>
-     * 
-     * <p>
-     * If no browser-level windowing is used, all defaults are fine and this
-     * method can be left as is. In case browser-level windows are needed, it is
-     * recommended to create new window-objects on this method from their names
-     * if the super.getWindow() does not find existing windows. See below for
-     * implementation example: <code><pre>
-        // If we already have the requested window, use it
-        Window w = super.getWindow(name);
-        if (w == null) {
-            // If no window found, create it
-            w = new Window(name);
-            // set windows name to the one requested
-            w.setName(name);
-            // add it to this application
-            addWindow(w);
-            // ensure use of window specific url
-            w.open(new ExternalResource(w.getURL().toString()));
-            // add some content
-            w.addComponent(new Label("Test window"));
-        }
-        return w;</pre></code>
-     * </p>
-     * 
-     * <p>
-     * <strong>Note</strong> that all returned Window objects must be added to
-     * this application instance.
-     * 
-     * <p>
-     * The method should return null if the window does not exists (and is not
-     * created as a side-effect) or if the application is not running anymore.
-     * </p>
-     * 
-     * @param name
-     *            the name of the window.
-     * @return the window associated with the given URI or <code>null</code>
-     */
-    public Window getWindow(String name) {
-
-        // For closed app, do not give any windows
-        if (!isRunning()) {
-            return null;
-        }
->>>>>>> 5ac93af2
+    private LinkedList<RequestHandler> requestHandlers = new LinkedList<RequestHandler>();
 
     private int nextRootId = 0;
     private Map<Integer, Root> roots = new HashMap<Integer, Root>();
