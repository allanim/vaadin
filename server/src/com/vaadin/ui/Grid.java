--- conflicted
+++ resolved
@@ -3110,7 +3110,6 @@
         }
 
         /**
-<<<<<<< HEAD
          * Hides or shows the column. By default columns are visible before
          * explicitly hiding them.
          * 
@@ -3168,14 +3167,16 @@
          */
         public boolean isHidable() {
             return getState().hidable;
-=======
+        }
+
+        /*
          * Writes the design attributes for this column into given element.
          * 
          * @since
-         * @param design
-         *            Element to write attributes into
-         * @param designContext
-         *            the design context
+         * 
+         * @param design Element to write attributes into
+         * 
+         * @param designContext the design context
          */
         protected void writeDesign(Element design, DesignContext designContext) {
             Attributes attributes = design.attributes();
@@ -3240,7 +3241,6 @@
                             "expand", attributes, Integer.class));
                 }
             }
->>>>>>> 7cb23bc6
         }
     }
 
@@ -5852,7 +5852,6 @@
         getRpcProxy(GridClientRpc.class).recalculateColumnWidths();
     }
 
-<<<<<<< HEAD
     /**
      * Registers a new column visibility change listener
      * 
@@ -5946,7 +5945,8 @@
      */
     public boolean isDetailsVisible(Object itemId) {
         return datasourceExtension.isDetailsVisible(itemId);
-=======
+    }
+
     protected SelectionMode getDefaultSelectionMode() {
         return SelectionMode.SINGLE;
     }
@@ -6108,6 +6108,5 @@
         result.add("editor-error-handler");
         result.add("height-mode");
         return result;
->>>>>>> 7cb23bc6
     }
 }