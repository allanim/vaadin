--- conflicted
+++ resolved
@@ -11,11 +11,7 @@
 	<!-- Configuration                                                      -->
 	<!-- ================================================================== -->
 	<!-- Browsers to use for testing -->
-<<<<<<< HEAD
 	<property name="browsers-windows" value="winxp-ie8,win7-ie9,winxp-firefox9,winxp-safari5,winxp-googlechrome-stable,winxp-opera11" />
-=======
-	<property name="browsers-windows" value="winxp-ie6,winxp-ie7,winxp-ie8,win7-ie9,winxp-firefox36,winxp-firefox9,winxp-safari4,winxp-safari5,winxp-googlechrome13,winxp-googlechrome-stable,winxp-opera1060,winxp-opera11" />
->>>>>>> 9d8b8ee4
 	<property name="browsers-linux" value="linux-firefox3,linux-opera10,linux-googlechrome8" />
 	<property name="browsers-mac" value="osx-firefox3,osx-opera10,osx-googlechrome8,osx-safari4,osx-safari5" />
 
@@ -97,14 +93,8 @@
 		<fileset dir="${test-output-dir}" id="tests-fileset">
 			<include name="**/**.java" />
 		</fileset>
-<<<<<<< HEAD
 		
-		<antcontrib:for threadCount="40" parallel="true" keepgoing="true" param="target">
-=======
-
-
-		<for threadCount="30" parallel="true" keepgoing="true" param="target">
->>>>>>> 9d8b8ee4
+		<antcontrib:for threadCount="30" parallel="true" keepgoing="true" param="target">
 			<path>
 				<fileset refid="tests-fileset" />
 			</path>
