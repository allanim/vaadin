--- conflicted
+++ resolved
@@ -1,4 +1,3 @@
-<<<<<<< HEAD
 package com.vaadin.data.util;
 
 import junit.framework.TestCase;
@@ -95,105 +94,4 @@
         Assert.assertEquals("Subclass: sub2", prop.getValue().getName());
     }
 
-}
-=======
-package com.vaadin.data.util;
-
-import junit.framework.TestCase;
-
-import org.junit.Assert;
-
-import com.vaadin.data.util.ObjectProperty;
-
-public class ObjectPropertyTest extends TestCase {
-
-    public static class TestSuperClass {
-        private String name;
-
-        public TestSuperClass(String name) {
-            this.name = name;
-        }
-
-        public String getName() {
-            return name;
-        }
-
-        @Override
-        public String toString() {
-            return getName();
-        }
-    }
-
-    public static class TestSubClass extends TestSuperClass {
-        public TestSubClass(String name) {
-            super("Subclass: " + name);
-        }
-    }
-
-    private TestSuperClass super1 = new TestSuperClass("super1");
-    private TestSubClass sub1 = new TestSubClass("sub1");
-
-    public void testSimple() {
-        ObjectProperty<TestSuperClass> prop1 = new ObjectProperty<TestSuperClass>(
-                super1, TestSuperClass.class);
-        Assert.assertEquals("super1", prop1.getValue().getName());
-        prop1 = new ObjectProperty<TestSuperClass>(super1);
-        Assert.assertEquals("super1", prop1.getValue().getName());
-
-        ObjectProperty<TestSubClass> prop2 = new ObjectProperty<TestSubClass>(
-                sub1, TestSubClass.class);
-        Assert.assertEquals("Subclass: sub1", prop2.getValue().getName());
-        prop2 = new ObjectProperty<TestSubClass>(sub1);
-        Assert.assertEquals("Subclass: sub1", prop2.getValue().getName());
-    }
-
-    public void testSetValueObjectSuper() {
-        ObjectProperty<TestSuperClass> prop = new ObjectProperty<TestSuperClass>(
-                super1, TestSuperClass.class);
-        Assert.assertEquals("super1", prop.getValue().getName());
-        prop.setValue(new TestSuperClass("super2"));
-        Assert.assertEquals("super1", super1.getName());
-        Assert.assertEquals("super2", prop.getValue().getName());
-    }
-
-    public void testSetValueObjectSub() {
-        ObjectProperty<TestSubClass> prop = new ObjectProperty<TestSubClass>(
-                sub1, TestSubClass.class);
-        Assert.assertEquals("Subclass: sub1", prop.getValue().getName());
-        prop.setValue(new TestSubClass("sub2"));
-        Assert.assertEquals("Subclass: sub1", sub1.getName());
-        Assert.assertEquals("Subclass: sub2", prop.getValue().getName());
-    }
-
-    public void testSetValueStringSuper() {
-        ObjectProperty<TestSuperClass> prop = new ObjectProperty<TestSuperClass>(
-                super1, TestSuperClass.class);
-        Assert.assertEquals("super1", prop.getValue().getName());
-        prop.setValue("super2");
-        Assert.assertEquals("super1", super1.getName());
-        Assert.assertEquals("super2", prop.getValue().getName());
-    }
-
-    public void testSetValueStringSub() {
-        ObjectProperty<TestSubClass> prop = new ObjectProperty<TestSubClass>(
-                sub1, TestSubClass.class);
-        Assert.assertEquals("Subclass: sub1", prop.getValue().getName());
-        prop.setValue("sub2");
-        Assert.assertEquals("Subclass: sub1", sub1.getName());
-        Assert.assertEquals("Subclass: sub2", prop.getValue().getName());
-    }
-
-    public void testMixedGenerics() {
-        ObjectProperty<TestSuperClass> prop = new ObjectProperty<TestSuperClass>(
-                sub1);
-        Assert.assertEquals("Subclass: sub1", prop.getValue().getName());
-        Assert.assertEquals(prop.getType(), TestSubClass.class);
-        // create correct subclass based on the runtime type of the instance
-        // given to ObjectProperty constructor, which is a subclass of the type
-        // parameter
-        prop.setValue("sub2");
-        Assert.assertEquals("Subclass: sub2", prop.getValue().getName());
-    }
-
-}
->>>>>>> 116cd1f2
+}