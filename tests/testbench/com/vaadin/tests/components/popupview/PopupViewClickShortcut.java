package com.vaadin.tests.components.popupview;

import com.vaadin.event.ShortcutAction.KeyCode;
import com.vaadin.event.ShortcutAction.ModifierKey;
import com.vaadin.tests.components.TestBase;
import com.vaadin.tests.util.Log;
import com.vaadin.ui.Button;
import com.vaadin.ui.Button.ClickEvent;
import com.vaadin.ui.ComponentContainer;
import com.vaadin.ui.Layout;
import com.vaadin.ui.PopupView;
import com.vaadin.ui.Table;
import com.vaadin.ui.VerticalLayout;
import com.vaadin.ui.Window;

public class PopupViewClickShortcut extends TestBase {

    private Window sub = new Window("Table", makeTable("Subwindow", KeyCode.S));

    private Log log = new Log(5);

    @Override
    protected void setup() {
        sub.center();
        getMainWindow().addWindow(sub);
        addComponent(log);
        addComponent(new PopupView("Show popup table", makeTable("Popup",
                KeyCode.P)));
        addComponent(makeTable("Main window", KeyCode.M));
        sub.addComponent(new PopupView("Show popup table", makeTable(
                "Subwindow popup", KeyCode.U)));
    }

    private ComponentContainer makeTable(final String caption, int keyCode) {
        final Table t = new Table();
        t.setSelectable(true);
        t.setHeight("200px");
        t.setWidth("200px");
        t.addContainerProperty("foo", String.class, "foo");
        for (int i = 0; i < 5; i++) {
            t.addItem(new String[] { "foo " + i }, i);
        }

        final Layout l = new VerticalLayout();
        l.setCaption(caption);
        l.setWidth(null);

        Button b = new Button("Submit " + caption + " (Ctrl+Alt+"
                + (char) keyCode + ")", new Button.ClickListener() {
            private int i = 5;

<<<<<<< HEAD
                    @Override
                    public void buttonClick(ClickEvent event) {
                        log.log("Submitted from "
                                + event.getButton().getParent().getCaption());
                        t.addItem(new String[] { "added " + i++ }, i);
                    }
                });
=======
            public void buttonClick(ClickEvent event) {
                log.log("Submitted from "
                        + event.getButton().getParent().getCaption());
                t.addItem(new String[] { "added " + i++ }, i);
            }
        });
>>>>>>> d2110e36
        b.setClickShortcut(keyCode, ModifierKey.CTRL, ModifierKey.ALT);

        l.addComponent(t);
        l.addComponent(b);

        return l;
    }

    @Override
    protected String getDescription() {
        return "Enter ClickShortcut does not work with PopupView";
    }

    @Override
    protected Integer getTicketNumber() {
        return 8193;
    }

}<|MERGE_RESOLUTION|>--- conflicted
+++ resolved
@@ -49,22 +49,14 @@
                 + (char) keyCode + ")", new Button.ClickListener() {
             private int i = 5;
 
-<<<<<<< HEAD
-                    @Override
-                    public void buttonClick(ClickEvent event) {
-                        log.log("Submitted from "
-                                + event.getButton().getParent().getCaption());
-                        t.addItem(new String[] { "added " + i++ }, i);
-                    }
-                });
-=======
+            @Override
             public void buttonClick(ClickEvent event) {
                 log.log("Submitted from "
                         + event.getButton().getParent().getCaption());
                 t.addItem(new String[] { "added " + i++ }, i);
             }
         });
->>>>>>> d2110e36
+
         b.setClickShortcut(keyCode, ModifierKey.CTRL, ModifierKey.ALT);
 
         l.addComponent(t);
