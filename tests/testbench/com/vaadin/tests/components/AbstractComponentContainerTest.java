<<<<<<< HEAD
package com.vaadin.tests.components;

import java.util.HashSet;
import java.util.Iterator;
import java.util.LinkedHashMap;

import com.vaadin.ui.AbstractComponentContainer;
import com.vaadin.ui.Button;
import com.vaadin.ui.Component;
import com.vaadin.ui.ComponentContainer.ComponentAttachEvent;
import com.vaadin.ui.ComponentContainer.ComponentAttachListener;
import com.vaadin.ui.ComponentContainer.ComponentDetachEvent;
import com.vaadin.ui.ComponentContainer.ComponentDetachListener;
import com.vaadin.ui.HorizontalSplitPanel;
import com.vaadin.ui.InlineDateField;
import com.vaadin.ui.NativeButton;
import com.vaadin.ui.PopupDateField;
import com.vaadin.ui.RichTextArea;
import com.vaadin.ui.TabSheet;
import com.vaadin.ui.Table;
import com.vaadin.ui.TextArea;
import com.vaadin.ui.TextField;
import com.vaadin.ui.VerticalSplitPanel;

public abstract class AbstractComponentContainerTest<T extends AbstractComponentContainer>
        extends AbstractComponentTest<T> implements ComponentAttachListener,
        ComponentDetachListener {

    private String CATEGORY_COMPONENT_CONTAINER_FEATURES = "Component container features";
    private Command<T, ComponentSize> addButtonCommand = new Command<T, ComponentSize>() {

        public void execute(T c, ComponentSize size, Object data) {
            Button b = new Button("A button");
            c.addComponent(b);
            size.apply(b);
        }
    };

    private Command<T, ComponentSize> addNativeButtonCommand = new Command<T, ComponentSize>() {

        public void execute(T c, ComponentSize size, Object data) {
            NativeButton b = new NativeButton("Native button");
            c.addComponent(b);
            size.apply(b);
        }
    };

    private Command<T, ComponentSize> addTextAreaCommand = new Command<T, ComponentSize>() {
        public void execute(T c, ComponentSize size, Object data) {
            TextArea ta = new TextArea();
            c.addComponent(ta);
            size.apply(ta);
        }
    };

    private Command<T, ComponentSize> addRichTextAreaCommand = new Command<T, ComponentSize>() {
        public void execute(T c, ComponentSize size, Object data) {
            RichTextArea ta = new RichTextArea();
            c.addComponent(ta);
            size.apply(ta);
        }
    };

    private Command<T, ComponentSize> addTextFieldCommand = new Command<T, ComponentSize>() {
        public void execute(T c, ComponentSize size, Object data) {
            TextField tf = new TextField();
            c.addComponent(tf);
            size.apply(tf);
        }
    };

    private Command<T, ComponentSize> addInlineDateFieldCommand = new Command<T, ComponentSize>() {
        public void execute(T c, ComponentSize size, Object data) {
            InlineDateField tf = new InlineDateField();
            c.addComponent(tf);
            size.apply(tf);
        }
    };
    private Command<T, ComponentSize> addPopupDateFieldCommand = new Command<T, ComponentSize>() {
        public void execute(T c, ComponentSize size, Object data) {
            PopupDateField tf = new PopupDateField();
            c.addComponent(tf);
            size.apply(tf);
        }
    };

    private Command<T, ComponentSize> addVerticalSplitPanelCommand = new Command<T, ComponentSize>() {
        public void execute(T c, ComponentSize size, Object data) {
            VerticalSplitPanel vsp = new VerticalSplitPanel();
            c.addComponent(vsp);
            size.apply(vsp);
        }
    };

    private Command<T, ComponentSize> addHorizontalSplitPanelCommand = new Command<T, ComponentSize>() {
        public void execute(T c, ComponentSize size, Object data) {
            HorizontalSplitPanel vsp = new HorizontalSplitPanel();
            c.addComponent(vsp);
            size.apply(vsp);
        }
    };

    private Command<T, ComponentSize> addTabSheetCommand = new Command<T, ComponentSize>() {
        public void execute(T c, ComponentSize size, Object data) {
            TabSheet ts = createTabSheet();
            c.addComponent(ts);
            size.apply(ts);
        }
    };

    private Command<T, ComponentSize> addTableCommand = new Command<T, ComponentSize>() {

        public void execute(T c, ComponentSize size, Object data) {
            Table t = createTable();
            c.addComponent(t);
            size.apply(t);
        }
    };
    private Command<T, Object> removeAllComponentsCommand = new Command<T, Object>() {
        public void execute(T c, Object value, Object data) {
            c.removeAllComponents();
        }
    };
    private Command<T, Integer> removeComponentByIndexCommand = new Command<T, Integer>() {

        public void execute(T c, Integer value, Object data) {
            Component child = getComponentAtIndex(c, value);
            c.removeComponent(child);

        }
    };
    private Command<T, Boolean> componentAttachListenerCommand = new Command<T, Boolean>() {

        public void execute(T c, Boolean value, Object data) {
            if (value) {
                c.addListener((ComponentAttachListener) AbstractComponentContainerTest.this);
            } else {
                c.removeListener((ComponentAttachListener) AbstractComponentContainerTest.this);
            }
        }
    };

    private Command<T, Boolean> componentDetachListenerCommand = new Command<T, Boolean>() {

        public void execute(T c, Boolean value, Object data) {
            if (value) {
                c.addListener((ComponentDetachListener) AbstractComponentContainerTest.this);
            } else {
                c.removeListener((ComponentDetachListener) AbstractComponentContainerTest.this);
            }
        }
    };

    private Command<T, Integer> setComponentHeight = new Command<T, Integer>() {

        public void execute(T c, Integer value, Object data) {
            Component child = getComponentAtIndex(c, value);
            child.setHeight((String) data);

        }
    };

    private Command<T, Integer> setComponentWidth = new Command<T, Integer>() {

        public void execute(T c, Integer value, Object data) {
            Component child = getComponentAtIndex(c, value);
            child.setWidth((String) data);

        }
    };

    protected static class ComponentSize {
        private String width, height;

        public ComponentSize(String width, String height) {
            this.width = width;
            this.height = height;
        }

        public void apply(Component target) {
            target.setWidth(width);
            target.setHeight(height);
        }

        public String getWidth() {
            return width;
        }

        public String getHeight() {
            return height;
        }

        @Override
        public String toString() {
            String s = "";
            s += width == null ? "auto" : width;
            s += " x ";
            s += height == null ? "auto" : height;
            return s;
        }
    }

    @Override
    protected void createActions() {
        super.createActions();

        createAddComponentActions(CATEGORY_COMPONENT_CONTAINER_FEATURES);
        createRemoveComponentActions(CATEGORY_COMPONENT_CONTAINER_FEATURES);
        createChangeComponentSizeActions(CATEGORY_COMPONENT_CONTAINER_FEATURES);
        createComponentAttachListener(CATEGORY_LISTENERS);
        createComponentDetachListener(CATEGORY_LISTENERS);
    }

    protected Component getComponentAtIndex(T container, int value) {
        Iterator<Component> iter = container.getComponentIterator();
        for (int i = 0; i < value; i++) {
            iter.next();
        }

        return iter.next();
    }

    protected Table createTable() {
        Table t = new Table();
        t.addContainerProperty("property 1", String.class, "");
        t.addContainerProperty("property 2", String.class, "");
        t.addContainerProperty("property 3", String.class, "");
        for (int i = 1; i < 10; i++) {
            t.addItem(new Object[] { "row/col " + i + "/1",
                    "row/col " + i + "/2", "row/col " + i + "/3" },
                    String.valueOf(i));
        }
        return t;
    }

    protected TabSheet createTabSheet() {
        TabSheet ts = new TabSheet();
        Table t = createTable();
        t.setSizeFull();
        ts.addTab(t, "Size full Table", ICON_16_USER_PNG_UNCACHEABLE);
        ts.addTab(new Button("A button"), "Button", null);
        return ts;
    }

    private void createComponentAttachListener(String category) {
        createBooleanAction("Component attach listener", category, false,
                componentAttachListenerCommand);

    }

    private void createComponentDetachListener(String category) {
        createBooleanAction("Component detach listener", category, false,
                componentDetachListenerCommand);

    }

    private void createRemoveComponentActions(String category) {
        String subCategory = "Remove component";
        String byIndexCategory = "By index";

        createCategory(subCategory, category);
        createCategory(byIndexCategory, subCategory);
        createClickAction("Remove all components", subCategory,
                removeAllComponentsCommand, null);
        for (int i = 0; i < 20; i++) {
            createClickAction("Remove component " + i, byIndexCategory,
                    removeComponentByIndexCommand, Integer.valueOf(i));
        }

    }

    private void createAddComponentActions(String category) {
        String subCategory = "Add component";
        createCategory(subCategory, category);

        LinkedHashMap<String, Command<T, ComponentSize>> addCommands = new LinkedHashMap<String, AbstractComponentTestCase.Command<T, ComponentSize>>();
        addCommands.put("Button", addButtonCommand);
        addCommands.put("NativeButton", addNativeButtonCommand);
        addCommands.put("TextField", addTextFieldCommand);
        addCommands.put("TextArea", addTextAreaCommand);
        addCommands.put("RichTextArea", addRichTextAreaCommand);
        addCommands.put("TabSheet", addTabSheetCommand);
        addCommands.put("Table", addTableCommand);
        addCommands.put("InlineDateField", addInlineDateFieldCommand);
        addCommands.put("PopupDateField", addPopupDateFieldCommand);
        addCommands.put("VerticalSplitPanel", addVerticalSplitPanelCommand);
        addCommands.put("HorizontalSplitPanel", addHorizontalSplitPanelCommand);

        HashSet<String> noVerticalSize = new HashSet<String>();
        noVerticalSize.add("TextField");
        noVerticalSize.add("Button");

        // addCommands.put("AbsoluteLayout", addAbsoluteLayoutCommand);
        // addCommands.put("HorizontalLayout", addHorizontalLayoutCommand);
        // addCommands.put("VerticalLayout", addVerticalLayoutCommand);

        ComponentSize[] sizes = new ComponentSize[] {
                new ComponentSize(null, null),
                new ComponentSize("200px", null),
                new ComponentSize("100%", null),
                new ComponentSize(null, "200px"),
                new ComponentSize(null, "100%"),
                new ComponentSize("300px", "300px"),
                new ComponentSize("100%", "100%"),

        };

        for (String componentCategory : addCommands.keySet()) {
            createCategory(componentCategory, subCategory);

            for (ComponentSize size : sizes) {
                if (size.getHeight() != null
                        && noVerticalSize.contains(componentCategory)) {
                    continue;
                }
                createClickAction(size.toString(), componentCategory,
                        addCommands.get(componentCategory), size);
            }
        }

    }

    private void createChangeComponentSizeActions(String category) {
        String widthCategory = "Change component width";
        createCategory(widthCategory, category);
        String heightCategory = "Change component height";
        createCategory(heightCategory, category);

        String[] options = new String[] { "100px", "200px", "50%", "100%" };
        for (int i = 0; i < 20; i++) {
            String componentWidthCategory = "Component " + i + " width";
            String componentHeightCategory = "Component " + i + " height";
            createCategory(componentWidthCategory, widthCategory);
            createCategory(componentHeightCategory, heightCategory);

            createClickAction("auto", componentHeightCategory,
                    setComponentHeight, Integer.valueOf(i), null);
            createClickAction("auto", componentWidthCategory,
                    setComponentWidth, Integer.valueOf(i), null);
            for (String option : options) {
                createClickAction(option, componentHeightCategory,
                        setComponentHeight, Integer.valueOf(i), option);
                createClickAction(option, componentWidthCategory,
                        setComponentWidth, Integer.valueOf(i), option);
            }

        }

    }

    public void componentDetachedFromContainer(ComponentDetachEvent event) {
        log(event.getClass().getSimpleName() + ": "
                + event.getDetachedComponent().getClass().getSimpleName()
                + " detached from "
                + event.getContainer().getClass().getSimpleName());
    }

    public void componentAttachedToContainer(ComponentAttachEvent event) {
        log(event.getClass().getSimpleName() + ": "
                + event.getAttachedComponent().getClass().getSimpleName()
                + " attached to "
                + event.getContainer().getClass().getSimpleName());

    }

}
=======
package com.vaadin.tests.components;

import java.util.Iterator;
import java.util.LinkedHashMap;

import com.vaadin.ui.AbstractComponentContainer;
import com.vaadin.ui.Button;
import com.vaadin.ui.Component;
import com.vaadin.ui.ComponentContainer.ComponentAttachEvent;
import com.vaadin.ui.ComponentContainer.ComponentAttachListener;
import com.vaadin.ui.ComponentContainer.ComponentDetachEvent;
import com.vaadin.ui.ComponentContainer.ComponentDetachListener;
import com.vaadin.ui.HorizontalSplitPanel;
import com.vaadin.ui.InlineDateField;
import com.vaadin.ui.NativeButton;
import com.vaadin.ui.PopupDateField;
import com.vaadin.ui.RichTextArea;
import com.vaadin.ui.TabSheet;
import com.vaadin.ui.Table;
import com.vaadin.ui.TextArea;
import com.vaadin.ui.TextField;
import com.vaadin.ui.VerticalSplitPanel;

public abstract class AbstractComponentContainerTest<T extends AbstractComponentContainer>
        extends AbstractComponentTest<T> implements ComponentAttachListener,
        ComponentDetachListener {

    private String CATEGORY_COMPONENT_CONTAINER_FEATURES = "Component container features";
    private Command<T, ComponentSize> addButtonCommand = new Command<T, ComponentSize>() {

        public void execute(T c, ComponentSize size, Object data) {
            Button b = new Button("A button");
            c.addComponent(b);
            size.apply(b);
        }
    };

    private Command<T, ComponentSize> addNativeButtonCommand = new Command<T, ComponentSize>() {

        public void execute(T c, ComponentSize size, Object data) {
            NativeButton b = new NativeButton("Native button");
            c.addComponent(b);
            size.apply(b);
        }
    };

    private Command<T, ComponentSize> addTextAreaCommand = new Command<T, ComponentSize>() {
        public void execute(T c, ComponentSize size, Object data) {
            TextArea ta = new TextArea();
            c.addComponent(ta);
            size.apply(ta);
        }
    };

    private Command<T, ComponentSize> addRichTextAreaCommand = new Command<T, ComponentSize>() {
        public void execute(T c, ComponentSize size, Object data) {
            RichTextArea ta = new RichTextArea();
            c.addComponent(ta);
            size.apply(ta);
        }
    };

    private Command<T, ComponentSize> addTextFieldCommand = new Command<T, ComponentSize>() {
        public void execute(T c, ComponentSize size, Object data) {
            TextField tf = new TextField();
            c.addComponent(tf);
            size.apply(tf);
        }
    };

    private Command<T, ComponentSize> addInlineDateFieldCommand = new Command<T, ComponentSize>() {
        public void execute(T c, ComponentSize size, Object data) {
            InlineDateField tf = new InlineDateField();
            c.addComponent(tf);
            size.apply(tf);
        }
    };
    private Command<T, ComponentSize> addPopupDateFieldCommand = new Command<T, ComponentSize>() {
        public void execute(T c, ComponentSize size, Object data) {
            PopupDateField tf = new PopupDateField();
            c.addComponent(tf);
            size.apply(tf);
        }
    };

    private Command<T, ComponentSize> addVerticalSplitPanelCommand = new Command<T, ComponentSize>() {
        public void execute(T c, ComponentSize size, Object data) {
            VerticalSplitPanel vsp = new VerticalSplitPanel();
            c.addComponent(vsp);
            size.apply(vsp);
        }
    };

    private Command<T, ComponentSize> addHorizontalSplitPanelCommand = new Command<T, ComponentSize>() {
        public void execute(T c, ComponentSize size, Object data) {
            HorizontalSplitPanel vsp = new HorizontalSplitPanel();
            c.addComponent(vsp);
            size.apply(vsp);
        }
    };

    private Command<T, ComponentSize> addTabSheetCommand = new Command<T, ComponentSize>() {
        public void execute(T c, ComponentSize size, Object data) {
            TabSheet ts = createTabSheet();
            c.addComponent(ts);
            size.apply(ts);
        }
    };

    private Command<T, ComponentSize> addTableCommand = new Command<T, ComponentSize>() {

        public void execute(T c, ComponentSize size, Object data) {
            Table t = createTable();
            c.addComponent(t);
            size.apply(t);
        }
    };
    private Command<T, Object> removeAllComponentsCommand = new Command<T, Object>() {
        public void execute(T c, Object value, Object data) {
            c.removeAllComponents();
        }
    };
    private Command<T, Integer> removeComponentByIndexCommand = new Command<T, Integer>() {

        public void execute(T c, Integer value, Object data) {
            Component child = getComponentAtIndex(c, value);
            c.removeComponent(child);

        }
    };
    private Command<T, Boolean> componentAttachListenerCommand = new Command<T, Boolean>() {

        public void execute(T c, Boolean value, Object data) {
            if (value) {
                c.addListener((ComponentAttachListener) AbstractComponentContainerTest.this);
            } else {
                c.removeListener((ComponentAttachListener) AbstractComponentContainerTest.this);
            }
        }
    };

    private Command<T, Boolean> componentDetachListenerCommand = new Command<T, Boolean>() {

        public void execute(T c, Boolean value, Object data) {
            if (value) {
                c.addListener((ComponentDetachListener) AbstractComponentContainerTest.this);
            } else {
                c.removeListener((ComponentDetachListener) AbstractComponentContainerTest.this);
            }
        }
    };

    private Command<T, Integer> setComponentHeight = new Command<T, Integer>() {

        public void execute(T c, Integer value, Object data) {
            Component child = getComponentAtIndex(c, value);
            child.setHeight((String) data);

        }
    };

    private Command<T, Integer> setComponentWidth = new Command<T, Integer>() {

        public void execute(T c, Integer value, Object data) {
            Component child = getComponentAtIndex(c, value);
            child.setWidth((String) data);

        }
    };

    protected static class ComponentSize {
        private String width, height;

        public ComponentSize(String width, String height) {
            this.width = width;
            this.height = height;
        }

        public void apply(Component target) {
            target.setWidth(width);
            target.setHeight(height);
        }

        public String getWidth() {
            return width;
        }

        public String getHeight() {
            return height;
        }

        @Override
        public String toString() {
            String s = "";
            s += width == null ? "auto" : width;
            s += " x ";
            s += height == null ? "auto" : height;
            return s;
        }
    }

    @Override
    protected void createActions() {
        super.createActions();

        createAddComponentActions(CATEGORY_COMPONENT_CONTAINER_FEATURES);
        createRemoveComponentActions(CATEGORY_COMPONENT_CONTAINER_FEATURES);
        createChangeComponentSizeActions(CATEGORY_COMPONENT_CONTAINER_FEATURES);
        createComponentAttachListener(CATEGORY_LISTENERS);
        createComponentDetachListener(CATEGORY_LISTENERS);
    }

    protected Component getComponentAtIndex(T container, int value) {
        Iterator<Component> iter = container.getComponentIterator();
        for (int i = 0; i < value; i++) {
            iter.next();
        }

        return iter.next();
    }

    protected Table createTable() {
        Table t = new Table();
        t.addContainerProperty("property 1", String.class, "");
        t.addContainerProperty("property 2", String.class, "");
        t.addContainerProperty("property 3", String.class, "");
        for (int i = 1; i < 10; i++) {
            t.addItem(new Object[] { "row/col " + i + "/1",
                    "row/col " + i + "/2", "row/col " + i + "/3" },
                    String.valueOf(i));
        }
        return t;
    }

    protected TabSheet createTabSheet() {
        TabSheet ts = new TabSheet();
        Table t = createTable();
        t.setSizeFull();
        ts.addTab(t, "Size full Table", ICON_16_USER_PNG_UNCACHEABLE);
        ts.addTab(new Button("A button"), "Button", null);
        return ts;
    }

    private void createComponentAttachListener(String category) {
        createBooleanAction("Component attach listener", category, false,
                componentAttachListenerCommand);

    }

    private void createComponentDetachListener(String category) {
        createBooleanAction("Component detach listener", category, false,
                componentDetachListenerCommand);

    }

    private void createRemoveComponentActions(String category) {
        String subCategory = "Remove component";
        String byIndexCategory = "By index";

        createCategory(subCategory, category);
        createCategory(byIndexCategory, subCategory);
        createClickAction("Remove all components", subCategory,
                removeAllComponentsCommand, null);
        for (int i = 0; i < 20; i++) {
            createClickAction("Remove component " + i, byIndexCategory,
                    removeComponentByIndexCommand, Integer.valueOf(i));
        }

    }

    private void createAddComponentActions(String category) {
        String subCategory = "Add component";
        createCategory(subCategory, category);

        LinkedHashMap<String, Command<T, ComponentSize>> addCommands = new LinkedHashMap<String, AbstractComponentTestCase.Command<T, ComponentSize>>();
        addCommands.put("Button", addButtonCommand);
        addCommands.put("NativeButton", addNativeButtonCommand);
        addCommands.put("TextField", addTextFieldCommand);
        addCommands.put("TextArea", addTextAreaCommand);
        addCommands.put("RichTextArea", addRichTextAreaCommand);
        addCommands.put("TabSheet", addTabSheetCommand);
        addCommands.put("Table", addTableCommand);
        addCommands.put("InlineDateField", addInlineDateFieldCommand);
        addCommands.put("PopupDateField", addPopupDateFieldCommand);
        addCommands.put("VerticalSplitPanel", addVerticalSplitPanelCommand);
        addCommands.put("HorizontalSplitPanel", addHorizontalSplitPanelCommand);
        // addCommands.put("AbsoluteLayout", addAbsoluteLayoutCommand);
        // addCommands.put("HorizontalLayout", addHorizontalLayoutCommand);
        // addCommands.put("VerticalLayout", addVerticalLayoutCommand);

        ComponentSize[] sizes = new ComponentSize[] {
                new ComponentSize(null, null),
                new ComponentSize("200px", null),
                new ComponentSize("100%", null),
                new ComponentSize(null, "200px"),
                new ComponentSize(null, "100%"),
                new ComponentSize("300px", "300px"),
                new ComponentSize("100%", "100%"),

        };

        for (String componentCategory : addCommands.keySet()) {
            createCategory(componentCategory, subCategory);

            for (ComponentSize size : sizes) {
                createClickAction(size.toString(), componentCategory,
                        addCommands.get(componentCategory), size);
            }
        }

    }

    private void createChangeComponentSizeActions(String category) {
        String widthCategory = "Change component width";
        createCategory(widthCategory, category);
        String heightCategory = "Change component height";
        createCategory(heightCategory, category);

        String[] options = new String[] { "100px", "200px", "50%", "100%" };
        for (int i = 0; i < 20; i++) {
            String componentWidthCategory = "Component " + i + " width";
            String componentHeightCategory = "Component " + i + " height";
            createCategory(componentWidthCategory, widthCategory);
            createCategory(componentHeightCategory, heightCategory);

            createClickAction("auto", componentHeightCategory,
                    setComponentHeight, Integer.valueOf(i), null);
            createClickAction("auto", componentWidthCategory,
                    setComponentWidth, Integer.valueOf(i), null);
            for (String option : options) {
                createClickAction(option, componentHeightCategory,
                        setComponentHeight, Integer.valueOf(i), option);
                createClickAction(option, componentWidthCategory,
                        setComponentWidth, Integer.valueOf(i), option);
            }

        }

    }

    public void componentDetachedFromContainer(ComponentDetachEvent event) {
        log(event.getClass().getSimpleName() + ": "
                + event.getDetachedComponent().getClass().getSimpleName()
                + " detached from "
                + event.getContainer().getClass().getSimpleName());
    }

    public void componentAttachedToContainer(ComponentAttachEvent event) {
        log(event.getClass().getSimpleName() + ": "
                + event.getAttachedComponent().getClass().getSimpleName()
                + " attached to "
                + event.getContainer().getClass().getSimpleName());

    }

}
>>>>>>> 116cd1f2
<|MERGE_RESOLUTION|>--- conflicted
+++ resolved
@@ -1,4 +1,3 @@
-<<<<<<< HEAD
 package com.vaadin.tests.components;
 
 import java.util.HashSet;
@@ -364,362 +363,4 @@
 
     }
 
-}
-=======
-package com.vaadin.tests.components;
-
-import java.util.Iterator;
-import java.util.LinkedHashMap;
-
-import com.vaadin.ui.AbstractComponentContainer;
-import com.vaadin.ui.Button;
-import com.vaadin.ui.Component;
-import com.vaadin.ui.ComponentContainer.ComponentAttachEvent;
-import com.vaadin.ui.ComponentContainer.ComponentAttachListener;
-import com.vaadin.ui.ComponentContainer.ComponentDetachEvent;
-import com.vaadin.ui.ComponentContainer.ComponentDetachListener;
-import com.vaadin.ui.HorizontalSplitPanel;
-import com.vaadin.ui.InlineDateField;
-import com.vaadin.ui.NativeButton;
-import com.vaadin.ui.PopupDateField;
-import com.vaadin.ui.RichTextArea;
-import com.vaadin.ui.TabSheet;
-import com.vaadin.ui.Table;
-import com.vaadin.ui.TextArea;
-import com.vaadin.ui.TextField;
-import com.vaadin.ui.VerticalSplitPanel;
-
-public abstract class AbstractComponentContainerTest<T extends AbstractComponentContainer>
-        extends AbstractComponentTest<T> implements ComponentAttachListener,
-        ComponentDetachListener {
-
-    private String CATEGORY_COMPONENT_CONTAINER_FEATURES = "Component container features";
-    private Command<T, ComponentSize> addButtonCommand = new Command<T, ComponentSize>() {
-
-        public void execute(T c, ComponentSize size, Object data) {
-            Button b = new Button("A button");
-            c.addComponent(b);
-            size.apply(b);
-        }
-    };
-
-    private Command<T, ComponentSize> addNativeButtonCommand = new Command<T, ComponentSize>() {
-
-        public void execute(T c, ComponentSize size, Object data) {
-            NativeButton b = new NativeButton("Native button");
-            c.addComponent(b);
-            size.apply(b);
-        }
-    };
-
-    private Command<T, ComponentSize> addTextAreaCommand = new Command<T, ComponentSize>() {
-        public void execute(T c, ComponentSize size, Object data) {
-            TextArea ta = new TextArea();
-            c.addComponent(ta);
-            size.apply(ta);
-        }
-    };
-
-    private Command<T, ComponentSize> addRichTextAreaCommand = new Command<T, ComponentSize>() {
-        public void execute(T c, ComponentSize size, Object data) {
-            RichTextArea ta = new RichTextArea();
-            c.addComponent(ta);
-            size.apply(ta);
-        }
-    };
-
-    private Command<T, ComponentSize> addTextFieldCommand = new Command<T, ComponentSize>() {
-        public void execute(T c, ComponentSize size, Object data) {
-            TextField tf = new TextField();
-            c.addComponent(tf);
-            size.apply(tf);
-        }
-    };
-
-    private Command<T, ComponentSize> addInlineDateFieldCommand = new Command<T, ComponentSize>() {
-        public void execute(T c, ComponentSize size, Object data) {
-            InlineDateField tf = new InlineDateField();
-            c.addComponent(tf);
-            size.apply(tf);
-        }
-    };
-    private Command<T, ComponentSize> addPopupDateFieldCommand = new Command<T, ComponentSize>() {
-        public void execute(T c, ComponentSize size, Object data) {
-            PopupDateField tf = new PopupDateField();
-            c.addComponent(tf);
-            size.apply(tf);
-        }
-    };
-
-    private Command<T, ComponentSize> addVerticalSplitPanelCommand = new Command<T, ComponentSize>() {
-        public void execute(T c, ComponentSize size, Object data) {
-            VerticalSplitPanel vsp = new VerticalSplitPanel();
-            c.addComponent(vsp);
-            size.apply(vsp);
-        }
-    };
-
-    private Command<T, ComponentSize> addHorizontalSplitPanelCommand = new Command<T, ComponentSize>() {
-        public void execute(T c, ComponentSize size, Object data) {
-            HorizontalSplitPanel vsp = new HorizontalSplitPanel();
-            c.addComponent(vsp);
-            size.apply(vsp);
-        }
-    };
-
-    private Command<T, ComponentSize> addTabSheetCommand = new Command<T, ComponentSize>() {
-        public void execute(T c, ComponentSize size, Object data) {
-            TabSheet ts = createTabSheet();
-            c.addComponent(ts);
-            size.apply(ts);
-        }
-    };
-
-    private Command<T, ComponentSize> addTableCommand = new Command<T, ComponentSize>() {
-
-        public void execute(T c, ComponentSize size, Object data) {
-            Table t = createTable();
-            c.addComponent(t);
-            size.apply(t);
-        }
-    };
-    private Command<T, Object> removeAllComponentsCommand = new Command<T, Object>() {
-        public void execute(T c, Object value, Object data) {
-            c.removeAllComponents();
-        }
-    };
-    private Command<T, Integer> removeComponentByIndexCommand = new Command<T, Integer>() {
-
-        public void execute(T c, Integer value, Object data) {
-            Component child = getComponentAtIndex(c, value);
-            c.removeComponent(child);
-
-        }
-    };
-    private Command<T, Boolean> componentAttachListenerCommand = new Command<T, Boolean>() {
-
-        public void execute(T c, Boolean value, Object data) {
-            if (value) {
-                c.addListener((ComponentAttachListener) AbstractComponentContainerTest.this);
-            } else {
-                c.removeListener((ComponentAttachListener) AbstractComponentContainerTest.this);
-            }
-        }
-    };
-
-    private Command<T, Boolean> componentDetachListenerCommand = new Command<T, Boolean>() {
-
-        public void execute(T c, Boolean value, Object data) {
-            if (value) {
-                c.addListener((ComponentDetachListener) AbstractComponentContainerTest.this);
-            } else {
-                c.removeListener((ComponentDetachListener) AbstractComponentContainerTest.this);
-            }
-        }
-    };
-
-    private Command<T, Integer> setComponentHeight = new Command<T, Integer>() {
-
-        public void execute(T c, Integer value, Object data) {
-            Component child = getComponentAtIndex(c, value);
-            child.setHeight((String) data);
-
-        }
-    };
-
-    private Command<T, Integer> setComponentWidth = new Command<T, Integer>() {
-
-        public void execute(T c, Integer value, Object data) {
-            Component child = getComponentAtIndex(c, value);
-            child.setWidth((String) data);
-
-        }
-    };
-
-    protected static class ComponentSize {
-        private String width, height;
-
-        public ComponentSize(String width, String height) {
-            this.width = width;
-            this.height = height;
-        }
-
-        public void apply(Component target) {
-            target.setWidth(width);
-            target.setHeight(height);
-        }
-
-        public String getWidth() {
-            return width;
-        }
-
-        public String getHeight() {
-            return height;
-        }
-
-        @Override
-        public String toString() {
-            String s = "";
-            s += width == null ? "auto" : width;
-            s += " x ";
-            s += height == null ? "auto" : height;
-            return s;
-        }
-    }
-
-    @Override
-    protected void createActions() {
-        super.createActions();
-
-        createAddComponentActions(CATEGORY_COMPONENT_CONTAINER_FEATURES);
-        createRemoveComponentActions(CATEGORY_COMPONENT_CONTAINER_FEATURES);
-        createChangeComponentSizeActions(CATEGORY_COMPONENT_CONTAINER_FEATURES);
-        createComponentAttachListener(CATEGORY_LISTENERS);
-        createComponentDetachListener(CATEGORY_LISTENERS);
-    }
-
-    protected Component getComponentAtIndex(T container, int value) {
-        Iterator<Component> iter = container.getComponentIterator();
-        for (int i = 0; i < value; i++) {
-            iter.next();
-        }
-
-        return iter.next();
-    }
-
-    protected Table createTable() {
-        Table t = new Table();
-        t.addContainerProperty("property 1", String.class, "");
-        t.addContainerProperty("property 2", String.class, "");
-        t.addContainerProperty("property 3", String.class, "");
-        for (int i = 1; i < 10; i++) {
-            t.addItem(new Object[] { "row/col " + i + "/1",
-                    "row/col " + i + "/2", "row/col " + i + "/3" },
-                    String.valueOf(i));
-        }
-        return t;
-    }
-
-    protected TabSheet createTabSheet() {
-        TabSheet ts = new TabSheet();
-        Table t = createTable();
-        t.setSizeFull();
-        ts.addTab(t, "Size full Table", ICON_16_USER_PNG_UNCACHEABLE);
-        ts.addTab(new Button("A button"), "Button", null);
-        return ts;
-    }
-
-    private void createComponentAttachListener(String category) {
-        createBooleanAction("Component attach listener", category, false,
-                componentAttachListenerCommand);
-
-    }
-
-    private void createComponentDetachListener(String category) {
-        createBooleanAction("Component detach listener", category, false,
-                componentDetachListenerCommand);
-
-    }
-
-    private void createRemoveComponentActions(String category) {
-        String subCategory = "Remove component";
-        String byIndexCategory = "By index";
-
-        createCategory(subCategory, category);
-        createCategory(byIndexCategory, subCategory);
-        createClickAction("Remove all components", subCategory,
-                removeAllComponentsCommand, null);
-        for (int i = 0; i < 20; i++) {
-            createClickAction("Remove component " + i, byIndexCategory,
-                    removeComponentByIndexCommand, Integer.valueOf(i));
-        }
-
-    }
-
-    private void createAddComponentActions(String category) {
-        String subCategory = "Add component";
-        createCategory(subCategory, category);
-
-        LinkedHashMap<String, Command<T, ComponentSize>> addCommands = new LinkedHashMap<String, AbstractComponentTestCase.Command<T, ComponentSize>>();
-        addCommands.put("Button", addButtonCommand);
-        addCommands.put("NativeButton", addNativeButtonCommand);
-        addCommands.put("TextField", addTextFieldCommand);
-        addCommands.put("TextArea", addTextAreaCommand);
-        addCommands.put("RichTextArea", addRichTextAreaCommand);
-        addCommands.put("TabSheet", addTabSheetCommand);
-        addCommands.put("Table", addTableCommand);
-        addCommands.put("InlineDateField", addInlineDateFieldCommand);
-        addCommands.put("PopupDateField", addPopupDateFieldCommand);
-        addCommands.put("VerticalSplitPanel", addVerticalSplitPanelCommand);
-        addCommands.put("HorizontalSplitPanel", addHorizontalSplitPanelCommand);
-        // addCommands.put("AbsoluteLayout", addAbsoluteLayoutCommand);
-        // addCommands.put("HorizontalLayout", addHorizontalLayoutCommand);
-        // addCommands.put("VerticalLayout", addVerticalLayoutCommand);
-
-        ComponentSize[] sizes = new ComponentSize[] {
-                new ComponentSize(null, null),
-                new ComponentSize("200px", null),
-                new ComponentSize("100%", null),
-                new ComponentSize(null, "200px"),
-                new ComponentSize(null, "100%"),
-                new ComponentSize("300px", "300px"),
-                new ComponentSize("100%", "100%"),
-
-        };
-
-        for (String componentCategory : addCommands.keySet()) {
-            createCategory(componentCategory, subCategory);
-
-            for (ComponentSize size : sizes) {
-                createClickAction(size.toString(), componentCategory,
-                        addCommands.get(componentCategory), size);
-            }
-        }
-
-    }
-
-    private void createChangeComponentSizeActions(String category) {
-        String widthCategory = "Change component width";
-        createCategory(widthCategory, category);
-        String heightCategory = "Change component height";
-        createCategory(heightCategory, category);
-
-        String[] options = new String[] { "100px", "200px", "50%", "100%" };
-        for (int i = 0; i < 20; i++) {
-            String componentWidthCategory = "Component " + i + " width";
-            String componentHeightCategory = "Component " + i + " height";
-            createCategory(componentWidthCategory, widthCategory);
-            createCategory(componentHeightCategory, heightCategory);
-
-            createClickAction("auto", componentHeightCategory,
-                    setComponentHeight, Integer.valueOf(i), null);
-            createClickAction("auto", componentWidthCategory,
-                    setComponentWidth, Integer.valueOf(i), null);
-            for (String option : options) {
-                createClickAction(option, componentHeightCategory,
-                        setComponentHeight, Integer.valueOf(i), option);
-                createClickAction(option, componentWidthCategory,
-                        setComponentWidth, Integer.valueOf(i), option);
-            }
-
-        }
-
-    }
-
-    public void componentDetachedFromContainer(ComponentDetachEvent event) {
-        log(event.getClass().getSimpleName() + ": "
-                + event.getDetachedComponent().getClass().getSimpleName()
-                + " detached from "
-                + event.getContainer().getClass().getSimpleName());
-    }
-
-    public void componentAttachedToContainer(ComponentAttachEvent event) {
-        log(event.getClass().getSimpleName() + ": "
-                + event.getAttachedComponent().getClass().getSimpleName()
-                + " attached to "
-                + event.getContainer().getClass().getSimpleName());
-
-    }
-
-}
->>>>>>> 116cd1f2
+}