--- conflicted
+++ resolved
@@ -13,13 +13,8 @@
 public class ScrollCausesRequestLoop extends AbstractTestCase {
 
     @Override
-<<<<<<< HEAD
-    protected void setup() {
+    public void init() {
         setMainWindow(new LegacyWindow("", new TestView()));
-=======
-    public void init() {
-        setMainWindow(new Window("", new TestView()));
->>>>>>> 257d49fc
     }
 
     @Override
