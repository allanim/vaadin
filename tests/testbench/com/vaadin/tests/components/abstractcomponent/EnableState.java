--- conflicted
+++ resolved
@@ -1,4 +1,3 @@
-<<<<<<< HEAD
 package com.vaadin.tests.components.abstractcomponent;
 
 import com.vaadin.data.Property;
@@ -80,83 +79,4 @@
     protected Integer getTicketNumber() {
         return 3609;
     }
-}
-=======
-package com.vaadin.tests.components.abstractcomponent;
-
-import com.vaadin.tests.components.AbstractTestCase;
-import com.vaadin.ui.Button;
-import com.vaadin.ui.Button.ClickEvent;
-import com.vaadin.ui.CheckBox;
-import com.vaadin.ui.Panel;
-import com.vaadin.ui.Window;
-
-public class EnableState extends AbstractTestCase {
-    @Override
-    public void init() {
-        Window mainWindow = new Window("Helloworld Application");
-
-        final Panel panel = new Panel("Test");
-        final Button button = new Button("ablebutton");
-        panel.addComponent(button);
-
-        CheckBox enable = new CheckBox("Toggle button enabled", true);
-        enable.addListener(new Button.ClickListener() {
-            public void buttonClick(ClickEvent event) {
-                boolean enabled = (Boolean) event.getButton().getValue();
-                button.setEnabled(enabled);
-                // button.requestRepaint();
-            }
-        });
-        enable.setImmediate(true);
-
-        CheckBox caption = new CheckBox("Toggle button caption", true);
-        caption.addListener(new Button.ClickListener() {
-            public void buttonClick(ClickEvent event) {
-                button.setCaption(button.getCaption() + "+");
-            }
-        });
-        caption.setImmediate(true);
-
-        CheckBox visible = new CheckBox("Toggle panel visibility", true);
-        visible.addListener(new Button.ClickListener() {
-            public void buttonClick(ClickEvent event) {
-                boolean visible = (Boolean) event.getButton().getValue();
-
-                panel.setVisible(visible);
-            }
-        });
-        visible.setImmediate(true);
-
-        CheckBox panelEnable = new CheckBox("Toggle panel enabled", true);
-        panelEnable.addListener(new Button.ClickListener() {
-            public void buttonClick(ClickEvent event) {
-                boolean enabled = (Boolean) event.getButton().getValue();
-                panel.setEnabled(enabled);
-            }
-        });
-        panelEnable.setImmediate(true);
-
-        mainWindow.addComponent(enable);
-        mainWindow.addComponent(caption);
-        mainWindow.addComponent(visible);
-        mainWindow.addComponent(panelEnable);
-        mainWindow.addComponent(panel);
-
-        setMainWindow(mainWindow);
-    }
-
-    @Override
-    protected String getDescription() {
-        return "This tests the enabled/disabled propagation and that enabled/disabled state is updated"
-                + " properly even when the parent is invisible. Disabling the Button while the panel is"
-                + " invisible should be reflected on the screen when the panel is set visible"
-                + " again.";
-    }
-
-    @Override
-    protected Integer getTicketNumber() {
-        return 3609;
-    }
-}
->>>>>>> 116cd1f2
+}