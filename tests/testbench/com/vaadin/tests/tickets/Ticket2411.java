<<<<<<< HEAD
package com.vaadin.tests.tickets;

import com.vaadin.Application;
import com.vaadin.ui.Button;
import com.vaadin.ui.GridLayout;
import com.vaadin.ui.Root.LegacyWindow;

public class Ticket2411 extends Application.LegacyApplication {

    @Override
    public void init() {
        LegacyWindow w = new LegacyWindow(getClass().getSimpleName());
        setMainWindow(w);

        // VerticalLayout l = new VerticalLayout();
        GridLayout l = new GridLayout();
        w.setContent(l);

        l.setHeight("504px");

        for (int i = 1; i <= 5; i++) {
            Button b = new Button("Button " + i
                    + " should be 100px or 101px high");
            b.setHeight("100%");
            l.addComponent(b);
        }
    }

}
=======
package com.vaadin.tests.tickets;

import com.vaadin.Application;
import com.vaadin.ui.Button;
import com.vaadin.ui.GridLayout;
import com.vaadin.ui.Window;

public class Ticket2411 extends Application {

    @Override
    public void init() {
        Window w = new Window(getClass().getSimpleName());
        setMainWindow(w);

        // VerticalLayout l = new VerticalLayout();
        GridLayout l = new GridLayout();
        w.setContent(l);

        l.setHeight("504px");

        for (int i = 1; i <= 5; i++) {
            Button b = new Button("Button " + i
                    + " should be 100px or 101px high");
            b.setHeight("100%");
            l.addComponent(b);
        }
    }

}
>>>>>>> 116cd1f2
<|MERGE_RESOLUTION|>--- conflicted
+++ resolved
@@ -1,4 +1,3 @@
-<<<<<<< HEAD
 package com.vaadin.tests.tickets;
 
 import com.vaadin.Application;
@@ -27,35 +26,4 @@
         }
     }
 
-}
-=======
-package com.vaadin.tests.tickets;
-
-import com.vaadin.Application;
-import com.vaadin.ui.Button;
-import com.vaadin.ui.GridLayout;
-import com.vaadin.ui.Window;
-
-public class Ticket2411 extends Application {
-
-    @Override
-    public void init() {
-        Window w = new Window(getClass().getSimpleName());
-        setMainWindow(w);
-
-        // VerticalLayout l = new VerticalLayout();
-        GridLayout l = new GridLayout();
-        w.setContent(l);
-
-        l.setHeight("504px");
-
-        for (int i = 1; i <= 5; i++) {
-            Button b = new Button("Button " + i
-                    + " should be 100px or 101px high");
-            b.setHeight("100%");
-            l.addComponent(b);
-        }
-    }
-
-}
->>>>>>> 116cd1f2
+}