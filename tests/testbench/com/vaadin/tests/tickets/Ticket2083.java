<<<<<<< HEAD
package com.vaadin.tests.tickets;

import com.vaadin.Application;
import com.vaadin.ui.GridLayout;
import com.vaadin.ui.Label;
import com.vaadin.ui.Panel;
import com.vaadin.ui.Root.LegacyWindow;

public class Ticket2083 extends Application.LegacyApplication {

    @Override
    public void init() {
        LegacyWindow w = new LegacyWindow(getClass().getSimpleName());
        setMainWindow(w);
        // setTheme("tests-tickets");
        GridLayout layout = new GridLayout(10, 10);
        w.setContent(layout);
        createUI(layout);
    }

    private void createUI(GridLayout layout) {
        Panel p = new Panel(
                "This is a panel with a longer caption than it should have");
        p.setWidth("100px");
        p.getContent().addComponent(new Label("Contents"));
        layout.addComponent(p);
    }
}
=======
package com.vaadin.tests.tickets;

import com.vaadin.Application;
import com.vaadin.ui.GridLayout;
import com.vaadin.ui.Label;
import com.vaadin.ui.Panel;
import com.vaadin.ui.Window;

public class Ticket2083 extends Application {

    @Override
    public void init() {
        Window w = new Window(getClass().getSimpleName());
        setMainWindow(w);
        // setTheme("tests-tickets");
        GridLayout layout = new GridLayout(10, 10);
        w.setContent(layout);
        createUI(layout);
    }

    private void createUI(GridLayout layout) {
        Panel p = new Panel(
                "This is a panel with a longer caption than it should have");
        p.setWidth("100px");
        p.getContent().addComponent(new Label("Contents"));
        layout.addComponent(p);
    }
}
>>>>>>> 116cd1f2
<|MERGE_RESOLUTION|>--- conflicted
+++ resolved
@@ -1,4 +1,3 @@
-<<<<<<< HEAD
 package com.vaadin.tests.tickets;
 
 import com.vaadin.Application;
@@ -26,34 +25,4 @@
         p.getContent().addComponent(new Label("Contents"));
         layout.addComponent(p);
     }
-}
-=======
-package com.vaadin.tests.tickets;
-
-import com.vaadin.Application;
-import com.vaadin.ui.GridLayout;
-import com.vaadin.ui.Label;
-import com.vaadin.ui.Panel;
-import com.vaadin.ui.Window;
-
-public class Ticket2083 extends Application {
-
-    @Override
-    public void init() {
-        Window w = new Window(getClass().getSimpleName());
-        setMainWindow(w);
-        // setTheme("tests-tickets");
-        GridLayout layout = new GridLayout(10, 10);
-        w.setContent(layout);
-        createUI(layout);
-    }
-
-    private void createUI(GridLayout layout) {
-        Panel p = new Panel(
-                "This is a panel with a longer caption than it should have");
-        p.setWidth("100px");
-        p.getContent().addComponent(new Label("Contents"));
-        layout.addComponent(p);
-    }
-}
->>>>>>> 116cd1f2
+}