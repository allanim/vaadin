--- conflicted
+++ resolved
@@ -1,4 +1,3 @@
-<<<<<<< HEAD
 package com.vaadin.tests.containers;
 
 import com.vaadin.data.Item;
@@ -141,145 +140,4 @@
         getLayout().addComponent(table);
         getLayout().addComponent(vl);
     }
-}
-=======
-package com.vaadin.tests.containers;
-
-import com.vaadin.data.Item;
-import com.vaadin.data.util.IndexedContainer;
-import com.vaadin.terminal.Sizeable;
-import com.vaadin.tests.components.TestBase;
-import com.vaadin.ui.Button;
-import com.vaadin.ui.Button.ClickEvent;
-import com.vaadin.ui.CheckBox;
-import com.vaadin.ui.Label;
-import com.vaadin.ui.Table;
-import com.vaadin.ui.TextField;
-import com.vaadin.ui.VerticalLayout;
-
-public class IndexedContainerFilteringTest extends TestBase {
-
-    private Table table;
-    private IndexedContainer container;
-    private TextField filterString;
-    private TextField position;
-    private int nextToAdd = 1;
-    private Label nextLabel;
-
-    @Override
-    protected String getDescription() {
-        return "Adding items to a filtered IndexedContainer inserts the items at the wrong location.";
-    }
-
-    @Override
-    protected Integer getTicketNumber() {
-        return new Integer(2809);
-    }
-
-    @Override
-    protected void setup() {
-        table = new Table();
-        container = (IndexedContainer) table.getContainerDataSource();
-
-        table.setWidth(300, Sizeable.UNITS_PIXELS);
-        table.setSelectable(true);
-        table.setMultiSelect(false);
-        table.addContainerProperty("column1", String.class, "test");
-
-        for (int i = 0; i < 25; ++i) {
-            table.addItem(new Object[] { "Item " + i }, "Item " + i);
-        }
-
-        VerticalLayout vl = new VerticalLayout();
-
-        // activate & deactivate filtering
-        filterString = new TextField("Filter string:", "1");
-        vl.addComponent(filterString);
-
-        final CheckBox cb = new CheckBox("Filter", new Button.ClickListener() {
-            public void buttonClick(ClickEvent event) {
-                container.removeAllContainerFilters();
-                if (((CheckBox) event.getSource()).booleanValue()) {
-                    container.addContainerFilter("column1", filterString
-                            .getValue().toString(), false, false);
-                }
-            }
-        });
-        cb.setImmediate(true);
-        vl.addComponent(cb);
-
-        nextLabel = new Label();
-        nextLabel.setCaption("Next id: " + nextToAdd);
-        vl.addComponent(nextLabel);
-
-        // addItemAt(idx), addItemAfter(selection), addItem()
-
-        final Button addItemButton = new Button("addItem()",
-                new Button.ClickListener() {
-                    public void buttonClick(ClickEvent event) {
-                        Item item = container.addItem("addItem() " + nextToAdd);
-                        if (item != null) {
-                            item.getItemProperty("column1").setValue(
-                                    "addItem() " + nextToAdd);
-                        }
-                        nextToAdd++;
-                        nextLabel.setCaption("Next id: " + nextToAdd);
-                    }
-                });
-        addItemButton.setImmediate(true);
-        vl.addComponent(addItemButton);
-
-        final Button addItemAfterButton = new Button("addItemAfter()",
-                new Button.ClickListener() {
-                    public void buttonClick(ClickEvent event) {
-                        Object selection = table.getValue();
-                        if (selection == null) {
-                            return;
-                        }
-                        String id = "addItemAfter() " + nextToAdd;
-                        Item item = container.addItemAfter(selection, id);
-                        if (item != null) {
-                            item.getItemProperty("column1").setValue(id);
-                            table.setValue(id);
-                        } else {
-                            getMainWindow().showNotification(
-                                    "Adding item after " + selection
-                                            + " failed");
-                        }
-                        nextToAdd++;
-                        nextLabel.setCaption("Next id: " + nextToAdd);
-                    }
-                });
-        addItemAfterButton.setImmediate(true);
-        vl.addComponent(addItemAfterButton);
-
-        position = new TextField("Position:", "0");
-        vl.addComponent(position);
-
-        final Button addItemAtButton = new Button("addItemAt()",
-                new Button.ClickListener() {
-                    public void buttonClick(ClickEvent event) {
-                        int index = Integer.parseInt(position.getValue()
-                                .toString());
-                        String id = "addItemAt() " + nextToAdd;
-                        Item item = container.addItemAt(index, id);
-                        if (item != null) {
-                            item.getItemProperty("column1").setValue(id);
-                            table.setValue(id);
-                        } else {
-                            getMainWindow().showNotification(
-                                    "Adding item at index "
-                                            + position.getValue() + " failed");
-                        }
-                        nextToAdd++;
-                        nextLabel.setCaption("Next id: " + nextToAdd);
-                    }
-                });
-        addItemAtButton.setImmediate(true);
-        vl.addComponent(addItemAtButton);
-
-        getLayout().addComponent(table);
-        getLayout().addComponent(vl);
-    }
-}
->>>>>>> 116cd1f2
+}